--- conflicted
+++ resolved
@@ -67,11 +67,7 @@
     /// Add an email address to the specified user
     AddEmail { username: String, email: String },
 
-<<<<<<< HEAD
-    /// \[DEPRECATED\] Mark email address as verified
-=======
     /// (DEPRECATED) Mark email address as verified
->>>>>>> 8aec5604
     VerifyEmail { username: String, email: String },
 
     /// Set a user password
