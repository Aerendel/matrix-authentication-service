// Copyright 2024, 2025 New Vector Ltd.
// Copyright 2021-2024 The Matrix.org Foundation C.I.C.
//
// SPDX-License-Identifier: AGPL-3.0-only OR LicenseRef-Element-Commercial
// Please see LICENSE files in the repository root for full details.

<<<<<<< HEAD
use std::{collections::BTreeSet, sync::LazyLock};
=======
use std::sync::{Arc, LazyLock};
>>>>>>> 54d8322f

use axum::{Json, extract::State, http::HeaderValue, response::IntoResponse};
use hyper::{HeaderMap, StatusCode};
use mas_axum_utils::{
    client_authorization::{ClientAuthorization, CredentialsVerificationError},
    record_error,
};
use mas_data_model::{Device, TokenFormatError, TokenType};
use mas_iana::oauth::{OAuthClientAuthenticationMethod, OAuthTokenTypeHint};
use mas_keystore::Encrypter;
use mas_matrix::HomeserverConnection;
use mas_storage::{
    BoxClock, BoxRepository, Clock,
    compat::{CompatAccessTokenRepository, CompatRefreshTokenRepository, CompatSessionRepository},
    oauth2::{OAuth2AccessTokenRepository, OAuth2RefreshTokenRepository, OAuth2SessionRepository},
    user::UserRepository,
};
use oauth2_types::{
    errors::{ClientError, ClientErrorCode},
    requests::{IntrospectionRequest, IntrospectionResponse},
    scope::{Scope, ScopeToken},
};
use opentelemetry::{Key, KeyValue, metrics::Counter};
use thiserror::Error;
use ulid::Ulid;

use crate::{ActivityTracker, METER, impl_from_error_for_route};

static INTROSPECTION_COUNTER: LazyLock<Counter<u64>> = LazyLock::new(|| {
    METER
        .u64_counter("mas.oauth2.introspection_request")
        .with_description("Number of OAuth 2.0 introspection requests")
        .with_unit("{request}")
        .build()
});

const KIND: Key = Key::from_static_str("kind");
const ACTIVE: Key = Key::from_static_str("active");

#[derive(Debug, Error)]
pub enum RouteError {
    /// An internal error occurred.
    #[error(transparent)]
    Internal(Box<dyn std::error::Error + Send + Sync + 'static>),

    /// The client could not be found.
    #[error("could not find client")]
    ClientNotFound,

    /// The client is not allowed to introspect.
    #[error("client {0} is not allowed to introspect")]
    NotAllowed(Ulid),

    /// The token type is not the one expected.
    #[error("unexpected token type")]
    UnexpectedTokenType,

    /// The overall token format is invalid.
    #[error("invalid token format")]
    InvalidTokenFormat(#[from] TokenFormatError),

    /// The token could not be found in the database.
    #[error("unknown {0}")]
    UnknownToken(TokenType),

    /// The token is not valid.
    #[error("{0} is not valid")]
    InvalidToken(TokenType),

    /// The OAuth session is not valid.
    #[error("invalid oauth session {0}")]
    InvalidOAuthSession(Ulid),

    /// The OAuth session could not be found in the database.
    #[error("unknown oauth session {0}")]
    CantLoadOAuthSession(Ulid),

    /// The compat session is not valid.
    #[error("invalid compat session {0}")]
    InvalidCompatSession(Ulid),

    /// The compat session could not be found in the database.
    #[error("unknown compat session {0}")]
    CantLoadCompatSession(Ulid),

    /// The Device ID in the compat session can't be encoded as a scope
    #[error("device ID contains characters that are not allowed in a scope")]
    CantEncodeDeviceID(#[from] mas_data_model::ToScopeTokenError),

    #[error("invalid user {0}")]
    InvalidUser(Ulid),

    #[error("unknown user {0}")]
    CantLoadUser(Ulid),

    #[error("bad request")]
    BadRequest,

    #[error("failed to verify token")]
    FailedToVerifyToken(#[source] anyhow::Error),

    #[error(transparent)]
    ClientCredentialsVerification(#[from] CredentialsVerificationError),

    #[error("bearer token presented is invalid")]
    InvalidBearerToken,
}

impl IntoResponse for RouteError {
    fn into_response(self) -> axum::response::Response {
        let sentry_event_id = record_error!(
            self,
            Self::Internal(_)
                | Self::CantLoadCompatSession(_)
                | Self::CantLoadOAuthSession(_)
                | Self::CantLoadUser(_)
                | Self::FailedToVerifyToken(_)
        );

        let response = match self {
            e @ (Self::Internal(_)
            | Self::CantLoadCompatSession(_)
            | Self::CantLoadOAuthSession(_)
            | Self::CantLoadUser(_)
            | Self::FailedToVerifyToken(_)) => (
                StatusCode::INTERNAL_SERVER_ERROR,
                Json(
                    ClientError::from(ClientErrorCode::ServerError).with_description(e.to_string()),
                ),
            )
                .into_response(),
            Self::ClientNotFound => (
                StatusCode::UNAUTHORIZED,
                Json(ClientError::from(ClientErrorCode::InvalidClient)),
            )
                .into_response(),
            Self::ClientCredentialsVerification(e) => (
                StatusCode::UNAUTHORIZED,
                Json(
                    ClientError::from(ClientErrorCode::InvalidClient)
                        .with_description(e.to_string()),
                ),
            )
                .into_response(),
            e @ Self::InvalidBearerToken => (
                StatusCode::UNAUTHORIZED,
                Json(
                    ClientError::from(ClientErrorCode::AccessDenied)
                        .with_description(e.to_string()),
                ),
            )
                .into_response(),

            Self::UnknownToken(_)
            | Self::UnexpectedTokenType
            | Self::InvalidToken(_)
            | Self::InvalidUser(_)
            | Self::InvalidCompatSession(_)
            | Self::InvalidOAuthSession(_)
            | Self::InvalidTokenFormat(_)
            | Self::CantEncodeDeviceID(_) => {
                INTROSPECTION_COUNTER.add(1, &[KeyValue::new(ACTIVE.clone(), false)]);

                Json(INACTIVE).into_response()
            }

            Self::NotAllowed(_) => (
                StatusCode::UNAUTHORIZED,
                Json(ClientError::from(ClientErrorCode::AccessDenied)),
            )
                .into_response(),

            Self::BadRequest => (
                StatusCode::BAD_REQUEST,
                Json(ClientError::from(ClientErrorCode::InvalidRequest)),
            )
                .into_response(),
        };

        (sentry_event_id, response).into_response()
    }
}

impl_from_error_for_route!(mas_storage::RepositoryError);

const INACTIVE: IntrospectionResponse = IntrospectionResponse {
    active: false,
    scope: None,
    client_id: None,
    username: None,
    token_type: None,
    exp: None,
    expires_in: None,
    iat: None,
    nbf: None,
    sub: None,
    aud: None,
    iss: None,
    jti: None,
    device_id: None,
};

const UNSTABLE_API_SCOPE: ScopeToken =
    ScopeToken::from_static("urn:matrix:org.matrix.msc2967.client:api:*");
const STABLE_API_SCOPE: ScopeToken = ScopeToken::from_static("urn:matrix:client:api:*");
const SYNAPSE_ADMIN_SCOPE: ScopeToken = ScopeToken::from_static("urn:synapse:admin:*");

/// Normalize a scope by adding the stable and unstable API scopes equivalents
/// if missing
fn normalize_scope(mut scope: Scope) -> Scope {
    // Here we abuse the fact that the scope is a BTreeSet to not care about
    // duplicates
    let mut to_add = BTreeSet::new();
    for token in &*scope {
        if token == &STABLE_API_SCOPE {
            to_add.insert(UNSTABLE_API_SCOPE);
        } else if token == &UNSTABLE_API_SCOPE {
            to_add.insert(STABLE_API_SCOPE);
        } else if let Some(device) = Device::from_scope_token(token) {
            let tokens = device
                .to_scope_token()
                .expect("from/to scope token rountrip should never fail");
            to_add.extend(tokens);
        }
    }
    scope.append(&mut to_add);
    scope
}

#[tracing::instrument(
    name = "handlers.oauth2.introspection.post",
    fields(client.id = credentials.client_id()),
    skip_all,
)]
pub(crate) async fn post(
    clock: BoxClock,
    State(http_client): State<reqwest::Client>,
    mut repo: BoxRepository,
    activity_tracker: ActivityTracker,
    State(encrypter): State<Encrypter>,
    State(homeserver): State<Arc<dyn HomeserverConnection>>,
    headers: HeaderMap,
    ClientAuthorization { credentials, form }: ClientAuthorization<IntrospectionRequest>,
) -> Result<impl IntoResponse, RouteError> {
    if let Some(token) = credentials.bearer_token() {
        // If the client presented a bearer token, we check with the homeserver
        // configuration if it is allowed to use the introspection endpoint
        if !homeserver
            .verify_token(token)
            .await
            .map_err(RouteError::FailedToVerifyToken)?
        {
            return Err(RouteError::InvalidBearerToken);
        }
    } else {
        // Otherwise, it presented regular client credentials, so we verify them
        let client = credentials
            .fetch(&mut repo)
            .await?
            .ok_or(RouteError::ClientNotFound)?;

        // Only confidential clients are allowed to introspect
        let method = match &client.token_endpoint_auth_method {
            None | Some(OAuthClientAuthenticationMethod::None) => {
                return Err(RouteError::NotAllowed(client.id));
            }
            Some(c) => c,
        };

        credentials
            .verify(&http_client, &encrypter, method, &client)
            .await?;
    }

    let Some(form) = form else {
        return Err(RouteError::BadRequest);
    };

    let token = &form.token;
    let token_type = TokenType::check(token)?;
    if let Some(hint) = form.token_type_hint {
        if token_type != hint {
            return Err(RouteError::UnexpectedTokenType);
        }
    }

    // Not all device IDs can be encoded as scope. On OAuth 2.0 sessions, we
    // don't have this problem, as the device ID *is* already encoded as a scope.
    // But on compatibility sessions, it's possible to have device IDs with
    // spaces in them, or other weird characters.
    // In those cases, we prefer explicitly giving out the device ID as a separate
    // field. The client introspecting tells us whether it supports having the
    // device ID as a separate field through this header.
    let supports_explicit_device_id =
        headers.get("X-MAS-Supports-Device-Id") == Some(&HeaderValue::from_static("1"));

    // XXX: we should get the IP from the client introspecting the token
    let ip = None;

    let reply = match token_type {
        TokenType::AccessToken => {
            let mut access_token = repo
                .oauth2_access_token()
                .find_by_token(token)
                .await?
                .ok_or(RouteError::UnknownToken(TokenType::AccessToken))?;

            if !access_token.is_valid(clock.now()) {
                return Err(RouteError::InvalidToken(TokenType::AccessToken));
            }

            let session = repo
                .oauth2_session()
                .lookup(access_token.session_id)
                .await?
                .ok_or(RouteError::CantLoadOAuthSession(access_token.session_id))?;

            if !session.is_valid() {
                return Err(RouteError::InvalidOAuthSession(session.id));
            }

            // If this is the first time we're using this token, mark it as used
            if !access_token.is_used() {
                access_token = repo
                    .oauth2_access_token()
                    .mark_used(&clock, access_token)
                    .await?;
            }

            // The session might not have a user on it (for Client Credentials grants for
            // example), so we're optionally fetching the user
            let (sub, username) = if let Some(user_id) = session.user_id {
                let user = repo
                    .user()
                    .lookup(user_id)
                    .await?
                    .ok_or(RouteError::CantLoadUser(user_id))?;

                if !user.is_valid() {
                    return Err(RouteError::InvalidUser(user.id));
                }

                (Some(user.sub), Some(user.username))
            } else {
                (None, None)
            };

            activity_tracker
                .record_oauth2_session(&clock, &session, ip)
                .await;

            INTROSPECTION_COUNTER.add(
                1,
                &[
                    KeyValue::new(KIND, "oauth2_access_token"),
                    KeyValue::new(ACTIVE, true),
                ],
            );

            let scope = normalize_scope(session.scope);

            IntrospectionResponse {
                active: true,
                scope: Some(scope),
                client_id: Some(session.client_id.to_string()),
                username,
                token_type: Some(OAuthTokenTypeHint::AccessToken),
                exp: access_token.expires_at,
                expires_in: access_token
                    .expires_at
                    .map(|expires_at| expires_at.signed_duration_since(clock.now())),
                iat: Some(access_token.created_at),
                nbf: Some(access_token.created_at),
                sub,
                aud: None,
                iss: None,
                jti: Some(access_token.jti()),
                device_id: None,
            }
        }

        TokenType::RefreshToken => {
            let refresh_token = repo
                .oauth2_refresh_token()
                .find_by_token(token)
                .await?
                .ok_or(RouteError::UnknownToken(TokenType::RefreshToken))?;

            if !refresh_token.is_valid() {
                return Err(RouteError::InvalidToken(TokenType::RefreshToken));
            }

            let session = repo
                .oauth2_session()
                .lookup(refresh_token.session_id)
                .await?
                .ok_or(RouteError::CantLoadOAuthSession(refresh_token.session_id))?;

            if !session.is_valid() {
                return Err(RouteError::InvalidOAuthSession(session.id));
            }

            // The session might not have a user on it (for Client Credentials grants for
            // example), so we're optionally fetching the user
            let (sub, username) = if let Some(user_id) = session.user_id {
                let user = repo
                    .user()
                    .lookup(user_id)
                    .await?
                    .ok_or(RouteError::CantLoadUser(user_id))?;

                if !user.is_valid() {
                    return Err(RouteError::InvalidUser(user.id));
                }

                (Some(user.sub), Some(user.username))
            } else {
                (None, None)
            };

            activity_tracker
                .record_oauth2_session(&clock, &session, ip)
                .await;

            INTROSPECTION_COUNTER.add(
                1,
                &[
                    KeyValue::new(KIND, "oauth2_refresh_token"),
                    KeyValue::new(ACTIVE, true),
                ],
            );

            let scope = normalize_scope(session.scope);

            IntrospectionResponse {
                active: true,
                scope: Some(scope),
                client_id: Some(session.client_id.to_string()),
                username,
                token_type: Some(OAuthTokenTypeHint::RefreshToken),
                exp: None,
                expires_in: None,
                iat: Some(refresh_token.created_at),
                nbf: Some(refresh_token.created_at),
                sub,
                aud: None,
                iss: None,
                jti: Some(refresh_token.jti()),
                device_id: None,
            }
        }

        TokenType::CompatAccessToken => {
            let access_token = repo
                .compat_access_token()
                .find_by_token(token)
                .await?
                .ok_or(RouteError::UnknownToken(TokenType::CompatAccessToken))?;

            if !access_token.is_valid(clock.now()) {
                return Err(RouteError::InvalidToken(TokenType::CompatAccessToken));
            }

            let session = repo
                .compat_session()
                .lookup(access_token.session_id)
                .await?
                .ok_or(RouteError::CantLoadCompatSession(access_token.session_id))?;

            if !session.is_valid() {
                return Err(RouteError::InvalidCompatSession(session.id));
            }

            let user = repo
                .user()
                .lookup(session.user_id)
                .await?
                .ok_or(RouteError::CantLoadUser(session.user_id))?;

            if !user.is_valid() {
                return Err(RouteError::InvalidUser(user.id))?;
            }

            // Grant the synapse admin scope if the session has the admin flag set.
            let synapse_admin_scope_opt = session.is_synapse_admin.then_some(SYNAPSE_ADMIN_SCOPE);

            // If the client supports explicitly giving the device ID in the response, skip
            // encoding it in the scope
            let device_scope_opt = if supports_explicit_device_id {
                None
            } else {
                session
                    .device
                    .as_ref()
                    .map(Device::to_scope_token)
                    .transpose()?
            };

            let scope = [STABLE_API_SCOPE, UNSTABLE_API_SCOPE]
                .into_iter()
                .chain(device_scope_opt.into_iter().flatten())
                .chain(synapse_admin_scope_opt)
                .collect();

            activity_tracker
                .record_compat_session(&clock, &session, ip)
                .await;

            INTROSPECTION_COUNTER.add(
                1,
                &[
                    KeyValue::new(KIND, "compat_access_token"),
                    KeyValue::new(ACTIVE, true),
                ],
            );

            IntrospectionResponse {
                active: true,
                scope: Some(scope),
                client_id: Some("legacy".into()),
                username: Some(user.username),
                token_type: Some(OAuthTokenTypeHint::AccessToken),
                exp: access_token.expires_at,
                expires_in: access_token
                    .expires_at
                    .map(|expires_at| expires_at.signed_duration_since(clock.now())),
                iat: Some(access_token.created_at),
                nbf: Some(access_token.created_at),
                sub: Some(user.sub),
                aud: None,
                iss: None,
                jti: None,
                device_id: session.device.map(Device::into),
            }
        }

        TokenType::CompatRefreshToken => {
            let refresh_token = repo
                .compat_refresh_token()
                .find_by_token(token)
                .await?
                .ok_or(RouteError::UnknownToken(TokenType::CompatRefreshToken))?;

            if !refresh_token.is_valid() {
                return Err(RouteError::InvalidToken(TokenType::CompatRefreshToken));
            }

            let session = repo
                .compat_session()
                .lookup(refresh_token.session_id)
                .await?
                .ok_or(RouteError::CantLoadCompatSession(refresh_token.session_id))?;

            if !session.is_valid() {
                return Err(RouteError::InvalidCompatSession(session.id));
            }

            let user = repo
                .user()
                .lookup(session.user_id)
                .await?
                .ok_or(RouteError::CantLoadUser(session.user_id))?;

            if !user.is_valid() {
                return Err(RouteError::InvalidUser(user.id))?;
            }

            // Grant the synapse admin scope if the session has the admin flag set.
            let synapse_admin_scope_opt = session.is_synapse_admin.then_some(SYNAPSE_ADMIN_SCOPE);

            // If the client supports explicitly giving the device ID in the response, skip
            // encoding it in the scope
            let device_scope_opt = if supports_explicit_device_id {
                None
            } else {
                session
                    .device
                    .as_ref()
                    .map(Device::to_scope_token)
                    .transpose()?
            };

            let scope = [STABLE_API_SCOPE, UNSTABLE_API_SCOPE]
                .into_iter()
                .chain(device_scope_opt.into_iter().flatten())
                .chain(synapse_admin_scope_opt)
                .collect();

            activity_tracker
                .record_compat_session(&clock, &session, ip)
                .await;

            INTROSPECTION_COUNTER.add(
                1,
                &[
                    KeyValue::new(KIND, "compat_refresh_token"),
                    KeyValue::new(ACTIVE, true),
                ],
            );

            IntrospectionResponse {
                active: true,
                scope: Some(scope),
                client_id: Some("legacy".into()),
                username: Some(user.username),
                token_type: Some(OAuthTokenTypeHint::RefreshToken),
                exp: None,
                expires_in: None,
                iat: Some(refresh_token.created_at),
                nbf: Some(refresh_token.created_at),
                sub: Some(user.sub),
                aud: None,
                iss: None,
                jti: None,
                device_id: session.device.map(Device::into),
            }
        }
    };

    repo.save().await?;

    Ok(Json(reply))
}

#[cfg(test)]
mod tests {
    use chrono::Duration;
    use hyper::{Request, StatusCode};
    use mas_data_model::{AccessToken, RefreshToken};
    use mas_iana::oauth::OAuthTokenTypeHint;
    use mas_matrix::{HomeserverConnection, MockHomeserverConnection, ProvisionRequest};
    use mas_router::{OAuth2Introspection, OAuth2RegistrationEndpoint, SimpleRoute};
    use mas_storage::Clock;
    use oauth2_types::{
        errors::{ClientError, ClientErrorCode},
        registration::ClientRegistrationResponse,
        requests::IntrospectionResponse,
        scope::{OPENID, Scope},
    };
    use serde_json::json;
    use sqlx::PgPool;
    use zeroize::Zeroizing;

    use crate::{
        oauth2::generate_token_pair,
        test_utils::{RequestBuilderExt, ResponseExt, TestState, setup},
    };

    #[sqlx::test(migrator = "mas_storage_pg::MIGRATOR")]
    async fn test_introspect_oauth_tokens(pool: PgPool) {
        setup();
        let state = TestState::from_pool(pool).await.unwrap();

        // Provision a client which will be used to do introspection requests
        let request = Request::post(OAuth2RegistrationEndpoint::PATH).json(json!({
            "client_uri": "https://introspecting.com/",
            "grant_types": [],
            "token_endpoint_auth_method": "client_secret_basic",
        }));

        let response = state.request(request).await;
        response.assert_status(StatusCode::CREATED);
        let client: ClientRegistrationResponse = response.json();
        let introspecting_client_id = client.client_id;
        let introspecting_client_secret = client.client_secret.unwrap();

        // Provision a client which will be used to generate tokens
        let request = Request::post(OAuth2RegistrationEndpoint::PATH).json(json!({
            "client_uri": "https://client.com/",
            "redirect_uris": ["https://client.com/"],
            "response_types": ["code"],
            "grant_types": ["authorization_code", "refresh_token"],
            "token_endpoint_auth_method": "none",
        }));

        let response = state.request(request).await;
        response.assert_status(StatusCode::CREATED);
        let ClientRegistrationResponse { client_id, .. } = response.json();

        let mut repo = state.repository().await.unwrap();
        // Provision a user and an oauth session
        let user = repo
            .user()
            .add(&mut state.rng(), &state.clock, "alice".to_owned())
            .await
            .unwrap();

        state
            .homeserver_connection
            .provision_user(&ProvisionRequest::new(&user.username, &user.sub))
            .await
            .unwrap();

        let client = repo
            .oauth2_client()
            .find_by_client_id(&client_id)
            .await
            .unwrap()
            .unwrap();

        let browser_session = repo
            .browser_session()
            .add(&mut state.rng(), &state.clock, &user, None)
            .await
            .unwrap();

        let session = repo
            .oauth2_session()
            .add_from_browser_session(
                &mut state.rng(),
                &state.clock,
                &client,
                &browser_session,
                Scope::from_iter([OPENID]),
            )
            .await
            .unwrap();

        let (AccessToken { access_token, .. }, RefreshToken { refresh_token, .. }) =
            generate_token_pair(
                &mut state.rng(),
                &state.clock,
                &mut repo,
                &session,
                Duration::microseconds(5 * 60 * 1000 * 1000),
            )
            .await
            .unwrap();

        repo.save().await.unwrap();

        // Now that we have a token, we can introspect it
        let request = Request::post(OAuth2Introspection::PATH)
            .basic_auth(&introspecting_client_id, &introspecting_client_secret)
            .form(json!({ "token": access_token }));
        let response = state.request(request).await;
        response.assert_status(StatusCode::OK);
        let response: IntrospectionResponse = response.json();
        assert!(response.active);
        assert_eq!(response.username, Some("alice".to_owned()));
        assert_eq!(response.client_id, Some(client_id.clone()));
        assert_eq!(response.token_type, Some(OAuthTokenTypeHint::AccessToken));
        assert_eq!(response.scope, Some(Scope::from_iter([OPENID])));

        // Do the same request, but with a token_type_hint
        let request = Request::post(OAuth2Introspection::PATH)
            .basic_auth(&introspecting_client_id, &introspecting_client_secret)
            .form(json!({"token": access_token, "token_type_hint": "access_token"}));
        let response = state.request(request).await;
        response.assert_status(StatusCode::OK);
        let response: IntrospectionResponse = response.json();
        assert!(response.active);

        // Do the same request, but with the wrong token_type_hint
        let request = Request::post(OAuth2Introspection::PATH)
            .basic_auth(&introspecting_client_id, &introspecting_client_secret)
            .form(json!({"token": access_token, "token_type_hint": "refresh_token"}));
        let response = state.request(request).await;
        response.assert_status(StatusCode::OK);
        let response: IntrospectionResponse = response.json();
        assert!(!response.active); // It shouldn't be active

        // Do the same, but with a refresh token
        let request = Request::post(OAuth2Introspection::PATH)
            .basic_auth(&introspecting_client_id, &introspecting_client_secret)
            .form(json!({ "token": refresh_token }));
        let response = state.request(request).await;
        response.assert_status(StatusCode::OK);
        let response: IntrospectionResponse = response.json();
        assert!(response.active);
        assert_eq!(response.username, Some("alice".to_owned()));
        assert_eq!(response.client_id, Some(client_id.clone()));
        assert_eq!(response.token_type, Some(OAuthTokenTypeHint::RefreshToken));
        assert_eq!(response.scope, Some(Scope::from_iter([OPENID])));

        // Do the same request, but with a token_type_hint
        let request = Request::post(OAuth2Introspection::PATH)
            .basic_auth(&introspecting_client_id, &introspecting_client_secret)
            .form(json!({"token": refresh_token, "token_type_hint": "refresh_token"}));
        let response = state.request(request).await;
        response.assert_status(StatusCode::OK);
        let response: IntrospectionResponse = response.json();
        assert!(response.active);

        // Do the same request, but with the wrong token_type_hint
        let request = Request::post(OAuth2Introspection::PATH)
            .basic_auth(&introspecting_client_id, &introspecting_client_secret)
            .form(json!({"token": refresh_token, "token_type_hint": "access_token"}));
        let response = state.request(request).await;
        response.assert_status(StatusCode::OK);
        let response: IntrospectionResponse = response.json();
        assert!(!response.active); // It shouldn't be active

        // We should have recorded the session last activity
        state.activity_tracker.flush().await;
        let mut repo = state.repository().await.unwrap();
        let session = repo
            .oauth2_session()
            .lookup(session.id)
            .await
            .unwrap()
            .unwrap();
        assert_eq!(session.last_active_at, Some(state.clock.now()));

        // And recorded the access token as used
        let access_token_lookup = repo
            .oauth2_access_token()
            .find_by_token(&access_token)
            .await
            .unwrap()
            .unwrap();
        assert!(access_token_lookup.is_used());
        assert_eq!(access_token_lookup.first_used_at, Some(state.clock.now()));
        repo.cancel().await.unwrap();

        // Advance the clock to invalidate the access token
        let old_now = state.clock.now();
        state.clock.advance(Duration::try_hours(1).unwrap());

        let request = Request::post(OAuth2Introspection::PATH)
            .basic_auth(&introspecting_client_id, &introspecting_client_secret)
            .form(json!({ "token": access_token }));
        let response = state.request(request).await;
        response.assert_status(StatusCode::OK);
        let response: IntrospectionResponse = response.json();
        assert!(!response.active); // It shouldn't be active anymore

        // That should not have updated the session last activity
        state.activity_tracker.flush().await;
        let mut repo = state.repository().await.unwrap();
        let session = repo
            .oauth2_session()
            .lookup(session.id)
            .await
            .unwrap()
            .unwrap();
        assert_eq!(session.last_active_at, Some(old_now));
        repo.cancel().await.unwrap();

        // But the refresh token should still be valid
        let request = Request::post(OAuth2Introspection::PATH)
            .basic_auth(&introspecting_client_id, &introspecting_client_secret)
            .form(json!({ "token": refresh_token }));
        let response = state.request(request).await;
        response.assert_status(StatusCode::OK);
        let response: IntrospectionResponse = response.json();
        assert!(response.active);

        // But this time, we should have updated the session last activity
        state.activity_tracker.flush().await;
        let mut repo = state.repository().await.unwrap();
        let session = repo
            .oauth2_session()
            .lookup(session.id)
            .await
            .unwrap()
            .unwrap();
        assert_eq!(session.last_active_at, Some(state.clock.now()));
        repo.cancel().await.unwrap();
    }

    #[sqlx::test(migrator = "mas_storage_pg::MIGRATOR")]
    async fn test_introspect_compat_tokens(pool: PgPool) {
        setup();
        let state = TestState::from_pool(pool).await.unwrap();

        // Provision a client which will be used to do introspection requests
        let request = Request::post(OAuth2RegistrationEndpoint::PATH).json(json!({
            "client_uri": "https://introspecting.com/",
            "grant_types": [],
            "token_endpoint_auth_method": "client_secret_basic",
        }));

        let response = state.request(request).await;
        response.assert_status(StatusCode::CREATED);
        let client: ClientRegistrationResponse = response.json();
        let introspecting_client_id = client.client_id;
        let introspecting_client_secret = client.client_secret.unwrap();

        // Provision a user with a password, so that we can use the password flow
        let mut repo = state.repository().await.unwrap();
        let user = repo
            .user()
            .add(&mut state.rng(), &state.clock, "alice".to_owned())
            .await
            .unwrap();

        state
            .homeserver_connection
            .provision_user(&ProvisionRequest::new(&user.username, &user.sub))
            .await
            .unwrap();

        let (version, hashed_password) = state
            .password_manager
            .hash(&mut state.rng(), Zeroizing::new("password".to_owned()))
            .await
            .unwrap();

        repo.user_password()
            .add(
                &mut state.rng(),
                &state.clock,
                &user,
                version,
                hashed_password,
                None,
            )
            .await
            .unwrap();

        repo.save().await.unwrap();

        // Now do a password flow to get an access token and a refresh token
        let request = Request::post("/_matrix/client/v3/login").json(json!({
            "type": "m.login.password",
            "refresh_token": true,
            "identifier": {
                "type": "m.id.user",
                "user": "alice",
            },
            "password": "password",
        }));
        let response = state.request(request).await;
        response.assert_status(StatusCode::OK);
        let response: serde_json::Value = response.json();
        let access_token = response["access_token"].as_str().unwrap();
        let refresh_token = response["refresh_token"].as_str().unwrap();
        let device_id = response["device_id"].as_str().unwrap();
        let expected_scope: Scope =
            format!("urn:matrix:org.matrix.msc2967.client:api:* urn:matrix:org.matrix.msc2967.client:device:{device_id} urn:matrix:client:api:* urn:matrix:client:device:{device_id}")
                .parse()
                .unwrap();

        // Now that we have a token, we can introspect it
        let request = Request::post(OAuth2Introspection::PATH)
            .basic_auth(&introspecting_client_id, &introspecting_client_secret)
            .form(json!({ "token": access_token }));
        let response = state.request(request).await;
        response.assert_status(StatusCode::OK);
        let response: IntrospectionResponse = response.json();
        assert!(response.active);
        assert_eq!(response.username.as_deref(), Some("alice"));
        assert_eq!(response.client_id.as_deref(), Some("legacy"));
        assert_eq!(response.token_type, Some(OAuthTokenTypeHint::AccessToken));
        assert_eq!(response.scope.as_ref(), Some(&expected_scope));
        assert_eq!(response.device_id.as_deref(), Some(device_id));

        // Check that requesting with X-MAS-Supports-Device-Id removes the device ID
        // from the scope but not from the explicit device_id field
        let request = Request::post(OAuth2Introspection::PATH)
            .basic_auth(&introspecting_client_id, &introspecting_client_secret)
            .header("X-MAS-Supports-Device-Id", "1")
            .form(json!({ "token": access_token }));
        let response = state.request(request).await;
        response.assert_status(StatusCode::OK);
        let response: IntrospectionResponse = response.json();
        assert!(response.active);
        assert_eq!(response.username.as_deref(), Some("alice"));
        assert_eq!(response.client_id.as_deref(), Some("legacy"));
        assert_eq!(response.token_type, Some(OAuthTokenTypeHint::AccessToken));
        assert_eq!(
            response.scope.map(|s| s.to_string()),
            Some("urn:matrix:client:api:* urn:matrix:org.matrix.msc2967.client:api:*".to_owned())
        );
        assert_eq!(response.device_id.as_deref(), Some(device_id));

        // Do the same request, but with a token_type_hint
        let request = Request::post(OAuth2Introspection::PATH)
            .basic_auth(&introspecting_client_id, &introspecting_client_secret)
            .form(json!({"token": access_token, "token_type_hint": "access_token"}));
        let response = state.request(request).await;
        response.assert_status(StatusCode::OK);
        let response: IntrospectionResponse = response.json();
        assert!(response.active);

        // Do the same request, but with the wrong token_type_hint
        let request = Request::post(OAuth2Introspection::PATH)
            .basic_auth(&introspecting_client_id, &introspecting_client_secret)
            .form(json!({"token": access_token, "token_type_hint": "refresh_token"}));
        let response = state.request(request).await;
        response.assert_status(StatusCode::OK);
        let response: IntrospectionResponse = response.json();
        assert!(!response.active); // It shouldn't be active

        // Do the same, but with a refresh token
        let request = Request::post(OAuth2Introspection::PATH)
            .basic_auth(&introspecting_client_id, &introspecting_client_secret)
            .form(json!({ "token": refresh_token }));
        let response = state.request(request).await;
        response.assert_status(StatusCode::OK);
        let response: IntrospectionResponse = response.json();
        assert!(response.active);
        assert_eq!(response.username.as_deref(), Some("alice"));
        assert_eq!(response.client_id.as_deref(), Some("legacy"));
        assert_eq!(response.token_type, Some(OAuthTokenTypeHint::RefreshToken));
        assert_eq!(response.scope.as_ref(), Some(&expected_scope));
        assert_eq!(response.device_id.as_deref(), Some(device_id));

        // Do the same request, but with a token_type_hint
        let request = Request::post(OAuth2Introspection::PATH)
            .basic_auth(&introspecting_client_id, &introspecting_client_secret)
            .form(json!({"token": refresh_token, "token_type_hint": "refresh_token"}));
        let response = state.request(request).await;
        response.assert_status(StatusCode::OK);
        let response: IntrospectionResponse = response.json();
        assert!(response.active);

        // Do the same request, but with the wrong token_type_hint
        let request = Request::post(OAuth2Introspection::PATH)
            .basic_auth(&introspecting_client_id, &introspecting_client_secret)
            .form(json!({"token": refresh_token, "token_type_hint": "access_token"}));
        let response = state.request(request).await;
        response.assert_status(StatusCode::OK);
        let response: IntrospectionResponse = response.json();
        assert!(!response.active); // It shouldn't be active

        // Advance the clock to invalidate the access token
        state.clock.advance(Duration::try_hours(1).unwrap());

        let request = Request::post(OAuth2Introspection::PATH)
            .basic_auth(&introspecting_client_id, &introspecting_client_secret)
            .form(json!({ "token": access_token }));
        let response = state.request(request).await;
        response.assert_status(StatusCode::OK);
        let response: IntrospectionResponse = response.json();
        assert!(!response.active); // It shouldn't be active anymore

        // But the refresh token should still be valid
        let request = Request::post(OAuth2Introspection::PATH)
            .basic_auth(&introspecting_client_id, &introspecting_client_secret)
            .form(json!({ "token": refresh_token }));
        let response = state.request(request).await;
        response.assert_status(StatusCode::OK);
        let response: IntrospectionResponse = response.json();
        assert!(response.active);
    }

    #[sqlx::test(migrator = "mas_storage_pg::MIGRATOR")]
    async fn test_introspect_with_bearer_token(pool: PgPool) {
        setup();
        let state = TestState::from_pool(pool).await.unwrap();

        // Check that talking to the introspection endpoint with the bearer token from
        // the MockHomeserverConnection doens't error out
        let request = Request::post(OAuth2Introspection::PATH)
            .bearer(MockHomeserverConnection::VALID_BEARER_TOKEN)
            .form(json!({ "token": "some_token" }));
        let response = state.request(request).await;
        response.assert_status(StatusCode::OK);
        let response: IntrospectionResponse = response.json();
        assert!(!response.active);

        // Check with another token, we should get a 401
        let request = Request::post(OAuth2Introspection::PATH)
            .bearer("another_token")
            .form(json!({ "token": "some_token" }));
        let response = state.request(request).await;
        response.assert_status(StatusCode::UNAUTHORIZED);
        let response: ClientError = response.json();
        assert_eq!(response.error, ClientErrorCode::AccessDenied);
    }
}<|MERGE_RESOLUTION|>--- conflicted
+++ resolved
@@ -4,11 +4,10 @@
 // SPDX-License-Identifier: AGPL-3.0-only OR LicenseRef-Element-Commercial
 // Please see LICENSE files in the repository root for full details.
 
-<<<<<<< HEAD
-use std::{collections::BTreeSet, sync::LazyLock};
-=======
-use std::sync::{Arc, LazyLock};
->>>>>>> 54d8322f
+use std::{
+    collections::BTreeSet,
+    sync::{Arc, LazyLock},
+};
 
 use axum::{Json, extract::State, http::HeaderValue, response::IntoResponse};
 use hyper::{HeaderMap, StatusCode};
