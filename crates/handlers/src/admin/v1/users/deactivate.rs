// Copyright 2024, 2025 New Vector Ltd.
// Copyright 2024 The Matrix.org Foundation C.I.C.
//
// SPDX-License-Identifier: AGPL-3.0-only OR LicenseRef-Element-Commercial
// Please see LICENSE files in the repository root for full details.

use aide::{NoApi, OperationIo, transform::TransformOperation};
use axum::{Json, response::IntoResponse};
use hyper::StatusCode;
use mas_axum_utils::record_error;
use mas_storage::{
    BoxRng,
    queue::{DeactivateUserJob, QueueJobRepositoryExt as _},
};
use schemars::JsonSchema;
use serde::Deserialize;
use tracing::info;
use ulid::Ulid;

use crate::{
    admin::{
        call_context::CallContext,
        model::{Resource, User},
        params::UlidPathParam,
        response::{ErrorResponse, SingleResponse},
    },
    impl_from_error_for_route,
};

#[derive(Debug, thiserror::Error, OperationIo)]
#[aide(output_with = "Json<ErrorResponse>")]
pub enum RouteError {
    #[error(transparent)]
    Internal(Box<dyn std::error::Error + Send + Sync + 'static>),

    #[error("User ID {0} not found")]
    NotFound(Ulid),
}

impl_from_error_for_route!(mas_storage::RepositoryError);

impl IntoResponse for RouteError {
    fn into_response(self) -> axum::response::Response {
        let error = ErrorResponse::from_error(&self);
        let sentry_event_id = record_error!(self, Self::Internal(_));
        let status = match self {
            Self::Internal(_) => StatusCode::INTERNAL_SERVER_ERROR,
            Self::NotFound(_) => StatusCode::NOT_FOUND,
        };
        (status, sentry_event_id, Json(error)).into_response()
    }
}

/// # JSON payload for the `POST /api/admin/v1/users/:id/deactivate` endpoint
#[derive(Deserialize, JsonSchema)]
#[serde(rename = "DeactivateUserRequest")]
pub struct Request {
    /// Whether the user should be GDPR-erased from the homeserver.
    erase: bool,
}

impl Default for Request {
    fn default() -> Self {
        Self { erase: true }
    }
}

pub fn doc(mut operation: TransformOperation) -> TransformOperation {
    operation
        .inner_mut()
        .request_body
        .as_mut()
        .unwrap()
        .as_item_mut()
        .unwrap()
        .required = false;

    operation
        .id("deactivateUser")
        .summary("Deactivate a user")
        .description("Calling this endpoint will lock and deactivate the user, preventing them from doing any action.
This invalidates any existing session, and will ask the homeserver to make them leave all rooms.")
        .tag("user")
        .response_with::<200, Json<SingleResponse<User>>, _>(|t| {
            // In the samples, the third user is the one locked
            let [_alice, _bob, charlie, ..] = User::samples();
            let id = charlie.id();
            let response = SingleResponse::new(charlie, format!("/api/admin/v1/users/{id}/deactivate"));
            t.description("User was deactivated").example(response)
        })
        .response_with::<404, RouteError, _>(|t| {
            let response = ErrorResponse::from_error(&RouteError::NotFound(Ulid::nil()));
            t.description("User ID not found").example(response)
        })
}

#[tracing::instrument(name = "handler.admin.v1.users.deactivate", skip_all)]
pub async fn handler(
    CallContext {
        mut repo, clock, ..
    }: CallContext,
    NoApi(mut rng): NoApi<BoxRng>,
    id: UlidPathParam,
    body: Option<Json<Request>>,
) -> Result<Json<SingleResponse<User>>, RouteError> {
    let Json(params) = body.unwrap_or_default();
    let id = *id;
    let mut user = repo
        .user()
        .lookup(id)
        .await?
        .ok_or(RouteError::NotFound(id))?;

    if user.locked_at.is_none() {
        user = repo.user().lock(&clock, user).await?;
    }

    info!(%user.id, "Scheduling deactivation of user");
    repo.queue_job()
        .schedule_job(
            &mut rng,
            &clock,
            DeactivateUserJob::new(&user, params.erase),
        )
        .await?;

    repo.save().await?;

    Ok(Json(SingleResponse::new(
        User::from(user),
        format!("/api/admin/v1/users/{id}/deactivate"),
    )))
}

#[cfg(test)]
mod tests {
    use chrono::Duration;
    use hyper::{Request, StatusCode};
    use insta::assert_json_snapshot;
    use mas_storage::{Clock, RepositoryAccess, user::UserRepository};
    use sqlx::PgPool;

    use crate::test_utils::{RequestBuilderExt, ResponseExt, TestState, setup};

    async fn test_deactivate_user_helper(pool: PgPool, erase: Option<bool>) {
        setup();
        let mut state = TestState::from_pool(pool.clone()).await.unwrap();
        let token = state.token_with_scope("urn:mas:admin").await;

        let mut repo = state.repository().await.unwrap();
        let user = repo
            .user()
            .add(&mut state.rng(), &state.clock, "alice".to_owned())
            .await
            .unwrap();
        repo.save().await.unwrap();

        let request =
            Request::post(format!("/api/admin/v1/users/{}/deactivate", user.id)).bearer(&token);
        let request = match erase {
            None => request.empty(),
            Some(erase) => request.json(serde_json::json!({
                "erase": erase,
            })),
        };
        let response = state.request(request).await;
        response.assert_status(StatusCode::OK);
        let body: serde_json::Value = response.json();

        // The locked_at timestamp should be the same as the current time
        assert_eq!(
            body["data"]["attributes"]["locked_at"],
            serde_json::json!(state.clock.now())
        );

<<<<<<< HEAD
        // It should have scheduled a deactivation job for the user
        // XXX: we don't have a good way to look for the deactivation job
        let job: Json<serde_json::Value> = sqlx::query_scalar(
            "SELECT payload FROM queue_jobs WHERE queue_name = 'deactivate-user'",
        )
        .fetch_one(&pool)
        .await
        .expect("Deactivation job to be scheduled");
        assert_eq!(job["user_id"], serde_json::json!(user.id));
        assert_eq!(job["hs_erase"], serde_json::json!(erase.unwrap_or(true)));
    }

    #[sqlx::test(migrator = "mas_storage_pg::MIGRATOR")]
    async fn test_deactivate_user(pool: PgPool) {
        test_deactivate_user_helper(pool, Option::None).await;
    }

    #[sqlx::test(migrator = "mas_storage_pg::MIGRATOR")]
    async fn test_deactivate_user_with_explicit_erase(pool: PgPool) {
        test_deactivate_user_helper(pool, Option::Some(true)).await;
    }

    #[sqlx::test(migrator = "mas_storage_pg::MIGRATOR")]
    async fn test_deactivate_user_without_erase(pool: PgPool) {
        test_deactivate_user_helper(pool, Option::Some(false)).await;
    }

    #[sqlx::test(migrator = "mas_storage_pg::MIGRATOR")]
    async fn test_deactivate_user_missing_erase(pool: PgPool) {
        setup();
        let mut state = TestState::from_pool(pool.clone()).await.unwrap();
        let token = state.token_with_scope("urn:mas:admin").await;

        let mut repo = state.repository().await.unwrap();
        let user = repo
            .user()
            .add(&mut state.rng(), &state.clock, "alice".to_owned())
            .await
            .unwrap();
        repo.save().await.unwrap();

        let request = Request::post(format!("/api/admin/v1/users/{}/deactivate", user.id))
            .bearer(&token)
            .json(serde_json::json!({}));
        let response = state.request(request).await;
        response.assert_status(StatusCode::UNPROCESSABLE_ENTITY);

        // It should have not scheduled a deactivation job for the user
        let count: i64 = sqlx::query_scalar(
            "SELECT COUNT(1) FROM queue_jobs WHERE queue_name = 'deactivate-user'",
        )
        .fetch_one(&pool)
        .await
        .unwrap();
        assert_eq!(count, 0);
=======
        // Make sure to run the jobs in the queue
        state.run_jobs_in_queue().await;

        let request = Request::get(format!("/api/admin/v1/users/{}", user.id))
            .bearer(&token)
            .empty();
        let response = state.request(request).await;
        response.assert_status(StatusCode::OK);
        let body: serde_json::Value = response.json();

        assert_json_snapshot!(body, @r#"
        {
          "data": {
            "type": "user",
            "id": "01FSHN9AG0MZAA6S4AF7CTV32E",
            "attributes": {
              "username": "alice",
              "created_at": "2022-01-16T14:40:00Z",
              "locked_at": "2022-01-16T14:40:00Z",
              "deactivated_at": "2022-01-16T14:40:00Z",
              "admin": false
            },
            "links": {
              "self": "/api/admin/v1/users/01FSHN9AG0MZAA6S4AF7CTV32E"
            }
          },
          "links": {
            "self": "/api/admin/v1/users/01FSHN9AG0MZAA6S4AF7CTV32E"
          }
        }
        "#);
>>>>>>> 57af270f
    }

    #[sqlx::test(migrator = "mas_storage_pg::MIGRATOR")]
    async fn test_deactivate_locked_user(pool: PgPool) {
        setup();
        let mut state = TestState::from_pool(pool.clone()).await.unwrap();
        let token = state.token_with_scope("urn:mas:admin").await;

        let mut repo = state.repository().await.unwrap();
        let user = repo
            .user()
            .add(&mut state.rng(), &state.clock, "alice".to_owned())
            .await
            .unwrap();
        let user = repo.user().lock(&state.clock, user).await.unwrap();
        repo.save().await.unwrap();

        // Move the clock forward to make sure the locked_at timestamp doesn't change
        state.clock.advance(Duration::try_minutes(1).unwrap());

        let request = Request::post(format!("/api/admin/v1/users/{}/deactivate", user.id))
            .bearer(&token)
            .empty();
        let response = state.request(request).await;
        response.assert_status(StatusCode::OK);
        let body: serde_json::Value = response.json();

        // The locked_at timestamp should be different from the current time
        assert_ne!(
            body["data"]["attributes"]["locked_at"],
            serde_json::json!(state.clock.now())
        );

        // Make sure to run the jobs in the queue
        state.run_jobs_in_queue().await;

        let request = Request::get(format!("/api/admin/v1/users/{}", user.id))
            .bearer(&token)
            .empty();
        let response = state.request(request).await;
        response.assert_status(StatusCode::OK);
        let body: serde_json::Value = response.json();

        assert_json_snapshot!(body, @r#"
        {
          "data": {
            "type": "user",
            "id": "01FSHN9AG0MZAA6S4AF7CTV32E",
            "attributes": {
              "username": "alice",
              "created_at": "2022-01-16T14:40:00Z",
              "locked_at": "2022-01-16T14:40:00Z",
              "deactivated_at": "2022-01-16T14:41:00Z",
              "admin": false
            },
            "links": {
              "self": "/api/admin/v1/users/01FSHN9AG0MZAA6S4AF7CTV32E"
            }
          },
          "links": {
            "self": "/api/admin/v1/users/01FSHN9AG0MZAA6S4AF7CTV32E"
          }
        }
        "#);
    }

    #[sqlx::test(migrator = "mas_storage_pg::MIGRATOR")]
    async fn test_deactivate_unknown_user(pool: PgPool) {
        setup();
        let mut state = TestState::from_pool(pool).await.unwrap();
        let token = state.token_with_scope("urn:mas:admin").await;

        let request = Request::post("/api/admin/v1/users/01040G2081040G2081040G2081/deactivate")
            .bearer(&token)
            .empty();
        let response = state.request(request).await;
        response.assert_status(StatusCode::NOT_FOUND);
        let body: serde_json::Value = response.json();
        assert_eq!(
            body["errors"][0]["title"],
            "User ID 01040G2081040G2081040G2081 not found"
        );
    }
}<|MERGE_RESOLUTION|>--- conflicted
+++ resolved
@@ -136,9 +136,9 @@
 mod tests {
     use chrono::Duration;
     use hyper::{Request, StatusCode};
-    use insta::assert_json_snapshot;
+    use insta::{allow_duplicates, assert_json_snapshot};
     use mas_storage::{Clock, RepositoryAccess, user::UserRepository};
-    use sqlx::PgPool;
+    use sqlx::{PgPool, types::Json};
 
     use crate::test_utils::{RequestBuilderExt, ResponseExt, TestState, setup};
 
@@ -173,7 +173,6 @@
             serde_json::json!(state.clock.now())
         );
 
-<<<<<<< HEAD
         // It should have scheduled a deactivation job for the user
         // XXX: we don't have a good way to look for the deactivation job
         let job: Json<serde_json::Value> = sqlx::query_scalar(
@@ -184,52 +183,7 @@
         .expect("Deactivation job to be scheduled");
         assert_eq!(job["user_id"], serde_json::json!(user.id));
         assert_eq!(job["hs_erase"], serde_json::json!(erase.unwrap_or(true)));
-    }
-
-    #[sqlx::test(migrator = "mas_storage_pg::MIGRATOR")]
-    async fn test_deactivate_user(pool: PgPool) {
-        test_deactivate_user_helper(pool, Option::None).await;
-    }
-
-    #[sqlx::test(migrator = "mas_storage_pg::MIGRATOR")]
-    async fn test_deactivate_user_with_explicit_erase(pool: PgPool) {
-        test_deactivate_user_helper(pool, Option::Some(true)).await;
-    }
-
-    #[sqlx::test(migrator = "mas_storage_pg::MIGRATOR")]
-    async fn test_deactivate_user_without_erase(pool: PgPool) {
-        test_deactivate_user_helper(pool, Option::Some(false)).await;
-    }
-
-    #[sqlx::test(migrator = "mas_storage_pg::MIGRATOR")]
-    async fn test_deactivate_user_missing_erase(pool: PgPool) {
-        setup();
-        let mut state = TestState::from_pool(pool.clone()).await.unwrap();
-        let token = state.token_with_scope("urn:mas:admin").await;
-
-        let mut repo = state.repository().await.unwrap();
-        let user = repo
-            .user()
-            .add(&mut state.rng(), &state.clock, "alice".to_owned())
-            .await
-            .unwrap();
-        repo.save().await.unwrap();
-
-        let request = Request::post(format!("/api/admin/v1/users/{}/deactivate", user.id))
-            .bearer(&token)
-            .json(serde_json::json!({}));
-        let response = state.request(request).await;
-        response.assert_status(StatusCode::UNPROCESSABLE_ENTITY);
-
-        // It should have not scheduled a deactivation job for the user
-        let count: i64 = sqlx::query_scalar(
-            "SELECT COUNT(1) FROM queue_jobs WHERE queue_name = 'deactivate-user'",
-        )
-        .fetch_one(&pool)
-        .await
-        .unwrap();
-        assert_eq!(count, 0);
-=======
+
         // Make sure to run the jobs in the queue
         state.run_jobs_in_queue().await;
 
@@ -240,7 +194,7 @@
         response.assert_status(StatusCode::OK);
         let body: serde_json::Value = response.json();
 
-        assert_json_snapshot!(body, @r#"
+        allow_duplicates!(assert_json_snapshot!(body, @r#"
         {
           "data": {
             "type": "user",
@@ -260,8 +214,52 @@
             "self": "/api/admin/v1/users/01FSHN9AG0MZAA6S4AF7CTV32E"
           }
         }
-        "#);
->>>>>>> 57af270f
+        "#));
+    }
+
+    #[sqlx::test(migrator = "mas_storage_pg::MIGRATOR")]
+    async fn test_deactivate_user(pool: PgPool) {
+        test_deactivate_user_helper(pool, Option::None).await;
+    }
+
+    #[sqlx::test(migrator = "mas_storage_pg::MIGRATOR")]
+    async fn test_deactivate_user_with_explicit_erase(pool: PgPool) {
+        test_deactivate_user_helper(pool, Option::Some(true)).await;
+    }
+
+    #[sqlx::test(migrator = "mas_storage_pg::MIGRATOR")]
+    async fn test_deactivate_user_without_erase(pool: PgPool) {
+        test_deactivate_user_helper(pool, Option::Some(false)).await;
+    }
+
+    #[sqlx::test(migrator = "mas_storage_pg::MIGRATOR")]
+    async fn test_deactivate_user_missing_erase(pool: PgPool) {
+        setup();
+        let mut state = TestState::from_pool(pool.clone()).await.unwrap();
+        let token = state.token_with_scope("urn:mas:admin").await;
+
+        let mut repo = state.repository().await.unwrap();
+        let user = repo
+            .user()
+            .add(&mut state.rng(), &state.clock, "alice".to_owned())
+            .await
+            .unwrap();
+        repo.save().await.unwrap();
+
+        let request = Request::post(format!("/api/admin/v1/users/{}/deactivate", user.id))
+            .bearer(&token)
+            .json(serde_json::json!({}));
+        let response = state.request(request).await;
+        response.assert_status(StatusCode::UNPROCESSABLE_ENTITY);
+
+        // It should have not scheduled a deactivation job for the user
+        let count: i64 = sqlx::query_scalar(
+            "SELECT COUNT(1) FROM queue_jobs WHERE queue_name = 'deactivate-user'",
+        )
+        .fetch_one(&pool)
+        .await
+        .unwrap();
+        assert_eq!(count, 0);
     }
 
     #[sqlx::test(migrator = "mas_storage_pg::MIGRATOR")]
